# Dockerfile
ARG BASE_IMAGE=ros:jazzy-perception
FROM ${BASE_IMAGE}

# Remove the default "ubuntu" user so that UID 1000 is free.
RUN userdel -r ubuntu || true

# Set environment variables to avoid interactive prompts and to configure terminal behavior.
ENV DEBIAN_FRONTEND=noninteractive
ENV QT_X11_NO_MITSHM=1
ENV TERM=xterm-256color

# Install common APT packages, then conditionally install Mapviz on x86.
RUN apt update && \
    apt install -y \
      libasio-dev \
      apt-utils \
      nano \
      wget \
      unzip \
      git-all \
      libx11-dev \
      libxrender1 \
      libxext6 \
      libfontconfig1 \
      libglib2.0-0 \
      kmod \
      iproute2 \
      can-utils \
      net-tools \
      python3-tk \
<<<<<<< HEAD
      python3-matplotlib \
      python3-geopandas \
=======
      python3-pyproj \
>>>>>>> 8704abde
      ros-jazzy-xacro \
      ros-jazzy-navigation2 \
      ros-jazzy-nav2-bringup \
      ros-jazzy-teleop-twist-keyboard \
      ros-jazzy-launch-xml \
      sudo && \
    \
    # Detect device architecture.
    arch="$(dpkg --print-architecture)" && \
    echo "Detected architecture: ${arch}" && \
    if [ "${arch}" = "amd64" ]; then \
      echo "Installing Mapviz packages on x86…" && \
      apt install -y \
        ros-jazzy-mapviz \
        ros-jazzy-mapviz-plugins \
        ros-jazzy-tile-map ; \
    else \
      echo "Skipping Mapviz packages on ${arch}" ; \
    fi && \
    \
    # Clean up apt cache.
    rm -rf /var/lib/apt/lists/*

# Build arguments for the new user.
ARG USER_NAME=dev
ARG USER_ID=1000
ARG GROUP_ID=1000

# Create a new group and user with the specified UID/GID, and grant passwordless sudo.
RUN groupadd --gid ${GROUP_ID} ${USER_NAME} || echo "Group ${USER_NAME} already exists" && \
    useradd --uid ${USER_ID} --gid ${GROUP_ID} --shell /bin/bash --create-home ${USER_NAME} && \
    echo "${USER_NAME} ALL=(ALL) NOPASSWD:ALL" > /etc/sudoers.d/${USER_NAME} && \
    chmod 0440 /etc/sudoers.d/${USER_NAME}

# As root, add global shell configuration for color support to /etc/bash.bashrc.
USER root
RUN echo "alias ls='ls --color=auto'" >> /etc/bash.bashrc && \
    echo "export PS1='\[\e[0;32m\]\u@\h:\w\$ \[\e[m\]'" >> /etc/bash.bashrc

# Switch to the new "dev" user.
USER ${USER_NAME}

# Make interactive shells auto-source ROS and ROS workspace
RUN echo 'source /opt/ros/jazzy/setup.bash'    >> ~/.bashrc \
 && echo 'source ~/ros_ws/install/setup.bash'  >> ~/.bashrc

# Ensure the user's local bin is in PATH.
ENV PATH=/home/${USER_NAME}/.local/bin:${PATH}

# Set DISPLAY for X11 forwarding.
ENV DISPLAY=:0<|MERGE_RESOLUTION|>--- conflicted
+++ resolved
@@ -29,12 +29,9 @@
       can-utils \
       net-tools \
       python3-tk \
-<<<<<<< HEAD
       python3-matplotlib \
       python3-geopandas \
-=======
       python3-pyproj \
->>>>>>> 8704abde
       ros-jazzy-xacro \
       ros-jazzy-navigation2 \
       ros-jazzy-nav2-bringup \
